package com.github.ambry.replication;

import com.codahale.metrics.MetricRegistry;
import com.github.ambry.clustermap.DataNodeId;
import com.github.ambry.clustermap.MockClusterMap;
import com.github.ambry.clustermap.PartitionId;
import com.github.ambry.clustermap.ReplicaId;
import com.github.ambry.commons.BlobId;
import com.github.ambry.commons.ServerErrorCode;
import com.github.ambry.config.ReplicationConfig;
import com.github.ambry.config.StoreConfig;
import com.github.ambry.config.VerifiableProperties;
import com.github.ambry.messageformat.BlobProperties;
import com.github.ambry.messageformat.MessageFormatException;
import com.github.ambry.messageformat.MessageFormatInputStream;
import com.github.ambry.messageformat.PutMessageFormatInputStream;
import com.github.ambry.network.ChannelOutput;
import com.github.ambry.network.ConnectedChannel;
import com.github.ambry.network.ConnectionPool;
import com.github.ambry.network.ConnectionPoolTimeoutException;
import com.github.ambry.network.Port;
import com.github.ambry.network.PortType;
import com.github.ambry.network.Send;
import com.github.ambry.protocol.GetRequest;
import com.github.ambry.protocol.GetResponse;
import com.github.ambry.protocol.PartitionRequestInfo;
import com.github.ambry.protocol.PartitionResponseInfo;
import com.github.ambry.protocol.ReplicaMetadataRequest;
import com.github.ambry.protocol.ReplicaMetadataRequestInfo;
import com.github.ambry.protocol.ReplicaMetadataResponse;
import com.github.ambry.protocol.ReplicaMetadataResponseInfo;
import com.github.ambry.protocol.Response;
import com.github.ambry.store.FindInfo;
import com.github.ambry.store.FindToken;
import com.github.ambry.store.MessageInfo;
import com.github.ambry.store.MessageReadSet;
import com.github.ambry.store.MessageStoreHardDelete;
import com.github.ambry.store.MessageStoreRecovery;
import com.github.ambry.store.MessageWriteSet;
import com.github.ambry.store.Store;
import com.github.ambry.store.StoreException;
import com.github.ambry.store.StoreGetOptions;
import com.github.ambry.store.StoreInfo;
import com.github.ambry.store.StoreKey;
import com.github.ambry.store.StoreKeyFactory;
import com.github.ambry.store.StoreManager;
import com.github.ambry.store.Write;
import com.github.ambry.utils.ByteBufferInputStream;
import com.github.ambry.utils.ByteBufferOutputStream;
import com.github.ambry.utils.Scheduler;
import com.github.ambry.utils.SystemTime;
import com.github.ambry.utils.Utils;
import java.io.IOException;
import java.nio.ByteBuffer;
import java.nio.channels.Channels;
import java.nio.channels.ReadableByteChannel;
import java.nio.channels.WritableByteChannel;
import java.util.ArrayList;
import java.util.Arrays;
import java.util.EnumSet;
import java.util.HashMap;
import java.util.HashSet;
import java.util.List;
import java.util.Map;
import java.util.Properties;
import java.util.Random;
import java.util.Set;
import java.util.concurrent.atomic.AtomicInteger;
import org.junit.Assert;
import org.junit.Test;


public class ReplicationTest {

  class MockMessageReadSet implements MessageReadSet {

    List<ByteBuffer> bytebuffers;
    List<StoreKey> storeKeys;

    public MockMessageReadSet(List<ByteBuffer> bytebuffers, List<StoreKey> storeKeys) {
      this.bytebuffers = bytebuffers;
      this.storeKeys = storeKeys;
    }

    @Override
    public long writeTo(int index, WritableByteChannel channel, long relativeOffset, long maxSize)
        throws IOException {
      ByteBuffer bufferToWrite = bytebuffers.get(0);
      bufferToWrite.position((int) relativeOffset);
      bufferToWrite.limit((int) Math.min(maxSize, bufferToWrite.capacity()));
      channel.write(bufferToWrite);
      bufferToWrite.position(0);
      bufferToWrite.limit(bufferToWrite.capacity());
      return Math.min(maxSize, bufferToWrite.capacity()) - relativeOffset;
    }

    @Override
    public int count() {
      return bytebuffers.size();
    }

    @Override
    public long sizeInBytes(int index) {
      return bytebuffers.get(0).limit();
    }

    @Override
    public StoreKey getKeyAt(int index) {
      return storeKeys.get(index);
    }
  }

  class MockStore implements Store {

    class ByteBufferWrite implements Write {

      private List<ByteBuffer> buflist;
      private int index = 0;

      public ByteBufferWrite(List<ByteBuffer> buf) {
        this.buflist = buf;
      }

      @Override
      public int appendFrom(ByteBuffer buffer)
          throws IOException {
        buflist.get(index).put(buffer);
        index++;
        return buffer.capacity();
      }

      @Override
      public void appendFrom(ReadableByteChannel channel, long size)
          throws IOException {
        int sizeRead = 0;
        while (sizeRead < size) {
          sizeRead += channel.read(buflist.get(index++));
        }
        // @TODO: Is this doing the right thing?
      }

      @Override
      public void writeFrom(ReadableByteChannel channel, long offset, long size)
          throws IOException {
        throw new IllegalArgumentException("Not implemented");
      }
    }

    DummyLog log;
    List<MessageInfo> messageInfoList;

    class DummyLog {
      private List<ByteBuffer> logInfo;
      private long endOffSet;

      public DummyLog(List<ByteBuffer> bufferList) {
        this.logInfo = bufferList;
      }

      public void appendData(ByteBuffer buffer) {
        logInfo.add(buffer);
        endOffSet += buffer.capacity();
      }

      public ByteBuffer getData(int index) {
        return logInfo.get(index);
      }

      public long getEndOffSet() {
        return endOffSet;
      }
    }

    public MockStore(List<MessageInfo> messageInfo, List<ByteBuffer> buffers) {
      if (messageInfo.size() != buffers.size()) {
        throw new IllegalArgumentException("message info size and buffer size does not match");
      }
      messageInfoList = messageInfo;
      log = new DummyLog(buffers);
    }

    @Override
    public void start()
        throws StoreException {

    }

    @Override
    public StoreInfo get(List<? extends StoreKey> ids, EnumSet<StoreGetOptions> getOptions)
        throws StoreException {
      List<MessageInfo> infoOutput = new ArrayList<MessageInfo>();
      List<ByteBuffer> buffers = new ArrayList<ByteBuffer>();
      List<StoreKey> keys = new ArrayList<StoreKey>();
      int index = 0;
      for (MessageInfo info : messageInfoList) {
        for (StoreKey id : ids) {
          if (info.getStoreKey().equals(id)) {
            infoOutput.add(info);
            buffers.add(log.getData(index));
            keys.add(info.getStoreKey());
          }
        }
        index++;
      }
      return new StoreInfo(new MockMessageReadSet(buffers, keys), messageInfoList);
    }

    @Override
    public void put(MessageWriteSet messageSetToWrite)
        throws StoreException {
      List<MessageInfo> messageInfoListTemp = messageSetToWrite.getMessageSetInfo();
      List<ByteBuffer> buffersToWrite = new ArrayList<ByteBuffer>();
      for (MessageInfo messageInfo : messageInfoListTemp) {
        ByteBuffer buf = ByteBuffer.allocate((int) messageInfo.getSize());
        buffersToWrite.add(buf);
      }
      try {
        messageSetToWrite.writeTo(new ByteBufferWrite(buffersToWrite));
      } catch (IOException e) {

      }
      for (ByteBuffer buf : buffersToWrite) {
        buf.flip();
        log.appendData(buf);
      }
      messageInfoList.addAll(messageInfoListTemp);
    }

    @Override
    public void delete(MessageWriteSet messageSetToDelete)
        throws StoreException {
      int index = 0;
      MessageInfo messageInfoFound = null;
      for (MessageInfo messageInfo : messageInfoList) {
        if (messageInfo.getStoreKey().equals(messageSetToDelete.getMessageSetInfo().get(0).getStoreKey())) {
          messageInfoFound = messageInfo;
          break;
        }
        index++;
      }
      messageInfoList.set(index, new MessageInfo(messageInfoFound.getStoreKey(), messageInfoFound.getSize(), true,
          messageInfoFound.getExpirationTimeInMs()));
    }

    @Override
    public FindInfo findEntriesSince(FindToken token, long maxSizeOfEntries)
        throws StoreException {
      MockFindToken tokenmock = (MockFindToken) token;
      List<MessageInfo> entriesToReturn = new ArrayList<MessageInfo>();
      long currentSizeOfEntriesInBytes = 0;
      int index = 0;
      while (currentSizeOfEntriesInBytes < maxSizeOfEntries && index < messageInfoList.size()) {
        entriesToReturn.add(messageInfoList.get(tokenmock.getIndex() + index));
        currentSizeOfEntriesInBytes += messageInfoList.get(tokenmock.getIndex() + index).getSize();
        index++;
      }

      int startIndex = tokenmock.getIndex();
      int totalSizeRead = 0;
      for (int i = 0; i < startIndex; i++) {
        totalSizeRead += messageInfoList.get(i).getSize();
      }
      totalSizeRead += currentSizeOfEntriesInBytes;
      return new FindInfo(entriesToReturn,
          new MockFindToken(tokenmock.getIndex() + entriesToReturn.size(), totalSizeRead));
    }

    @Override
    public Set<StoreKey> findMissingKeys(List<StoreKey> keys)
        throws StoreException {
      Set<StoreKey> keysMissing = new HashSet<StoreKey>();
      for (StoreKey key : keys) {
        boolean found = false;
        for (MessageInfo messageInfo : messageInfoList) {
          if (messageInfo.getStoreKey().equals(key)) {
            found = true;
            break;
          }
        }
        if (!found) {
          keysMissing.add(key);
        }
      }
      return keysMissing;
    }

    @Override
    public boolean isKeyDeleted(StoreKey key)
        throws StoreException {
      for (MessageInfo messageInfo : messageInfoList) {
        if (messageInfo.getStoreKey().equals(key) && messageInfo.isDeleted()) {
          return true;
        }
      }
      return false;
    }

    @Override
    public long getSizeInBytes() {
      return log.getEndOffSet();
    }

    @Override
    public void shutdown()
        throws StoreException {
    }
  }

  class MockStoreManager extends StoreManager {
    Map<PartitionId, MockStore> stores;

    public MockStoreManager(StoreConfig config, Scheduler scheduler, MetricRegistry registry, List<ReplicaId> replicas,
        StoreKeyFactory factory, MessageStoreRecovery recovery, MessageStoreHardDelete hardDelete,
<<<<<<< HEAD
        Map<PartitionId, MockStore> stores) {
      super(config, scheduler, registry, replicas, factory, recovery, hardDelete);
=======
        Map<PartitionId, MockStore> stores)
        throws StoreException {
      super(config, scheduler, registry, replicas, factory, recovery, hardDelete, SystemTime.getInstance());
>>>>>>> 4a4a3e30
      this.stores = stores;
    }

    public Store getStore(PartitionId id) {
      return stores.get(id);
    }
  }

  class MockConnection implements ConnectedChannel {

    class MockSend implements Send {

      private List<ByteBuffer> bufferList;
      private int index;
      private int size;

      public MockSend(List<ByteBuffer> bufferList) {
        this.bufferList = bufferList;
        index = 0;
        size = 0;
        for (ByteBuffer buffer : bufferList) {
          size += buffer.remaining();
        }
      }

      @Override
      public void writeTo(WritableByteChannel channel)
          throws IOException {
        channel.write(bufferList.get(index));
        index++;
      }

      @Override
      public boolean isSendComplete() {
        return bufferList.size() == index;
      }

      @Override
      public long sizeInBytes() {
        return size;
      }
    }

    Map<PartitionId, List<MessageInfo>> messageInfoForPartition;
    Map<PartitionId, List<ByteBuffer>> bufferListForPartition;
    List<ByteBuffer> bufferToReturn;
    Map<PartitionId, List<MessageInfo>> messageInfoToReturn;
    ReplicaMetadataRequest metadataRequest;
    GetRequest getRequest;
    String host;
    int port;
    int maxSizeToReturn;

    public MockConnection(String host, int port, Map<PartitionId, List<MessageInfo>> messageInfoList,
        Map<PartitionId, List<ByteBuffer>> bufferList, int maxSizeToReturn) {
      this.messageInfoForPartition = messageInfoList;
      this.bufferListForPartition = bufferList;
      this.host = host;
      this.port = port;
      this.maxSizeToReturn = maxSizeToReturn;
    }

    @Override
    public void send(Send request)
        throws IOException {
      if (request instanceof ReplicaMetadataRequest) {
        metadataRequest = (ReplicaMetadataRequest) request;
      }
      if (request instanceof GetRequest) {
        getRequest = (GetRequest) request;
        bufferToReturn = new ArrayList<ByteBuffer>();
        messageInfoToReturn = new HashMap<PartitionId, List<MessageInfo>>();
        for (PartitionRequestInfo partitionRequestInfo : getRequest.getPartitionInfoList()) {
          PartitionId partitionId = partitionRequestInfo.getPartition();
          List<ByteBuffer> bufferList = bufferListForPartition.get(partitionId);
          List<MessageInfo> messageInfoList = messageInfoForPartition.get(partitionId);
          messageInfoToReturn.put(partitionId, new ArrayList<MessageInfo>());
          for (StoreKey key : partitionRequestInfo.getBlobIds()) {
            int index = 0;
            for (MessageInfo info : messageInfoList) {
              if (key.equals(info.getStoreKey())) {
                messageInfoToReturn.get(partitionId).add(info);
                bufferToReturn.add(bufferList.get(index));
              }
              index++;
            }
          }
        }
      }
    }

    @Override
    public ChannelOutput receive()
        throws IOException {
      Response response = null;
      if (metadataRequest != null) {
        List<ReplicaMetadataResponseInfo> replicaMetadataResponseInfoList =
            new ArrayList<ReplicaMetadataResponseInfo>();
        for (ReplicaMetadataRequestInfo replicaMetadataRequestInfo : metadataRequest
            .getReplicaMetadataRequestInfoList()) {
          List<MessageInfo> messageInfoToReturn = new ArrayList<MessageInfo>();
          int startIndex = ((MockFindToken) (replicaMetadataRequestInfo.getToken())).getIndex();
          int endIndex = Math.min(messageInfoForPartition.get(replicaMetadataRequestInfo.getPartitionId()).size(),
              startIndex + maxSizeToReturn);
          int indexRequested = 0;
          for (int i = startIndex; i < endIndex; i++) {
            messageInfoToReturn.add(messageInfoForPartition.get(replicaMetadataRequestInfo.getPartitionId()).get(i));
            indexRequested = i;
          }
          ReplicaMetadataResponseInfo replicaMetadataResponseInfo =
              new ReplicaMetadataResponseInfo(replicaMetadataRequestInfo.getPartitionId(),
                  new MockFindToken(indexRequested, replicaMetadataRequestInfo.getToken().getBytesRead()),
                  messageInfoToReturn, 0);
          replicaMetadataResponseInfoList.add(replicaMetadataResponseInfo);
        }
        response = new ReplicaMetadataResponse(1, "replicametadata", ServerErrorCode.No_Error,
            replicaMetadataResponseInfoList);
        metadataRequest = null;
      } else {
        List<PartitionResponseInfo> partitionResponseInfoList = new ArrayList<PartitionResponseInfo>();
        for (PartitionRequestInfo partitionRequestInfo : getRequest.getPartitionInfoList()) {
          PartitionResponseInfo partitionResponseInfo = new PartitionResponseInfo(partitionRequestInfo.getPartition(),
              messageInfoToReturn.get(partitionRequestInfo.getPartition()));
          partitionResponseInfoList.add(partitionResponseInfo);
        }
        response = new GetResponse(1, "replication", partitionResponseInfoList, new MockSend(bufferToReturn),
            ServerErrorCode.No_Error);
        getRequest = null;
      }
      ByteBuffer buffer = ByteBuffer.allocate((int) response.sizeInBytes());
      ByteBufferOutputStream stream = new ByteBufferOutputStream(buffer);
      WritableByteChannel channel = Channels.newChannel(stream);
      while (!response.isSendComplete()) {
        response.writeTo(channel);
      }
      buffer.flip();
      buffer.getLong();
      return new ChannelOutput(new ByteBufferInputStream(buffer), buffer.remaining());
    }

    @Override
    public String getRemoteHost() {
      return host;
    }

    @Override
    public int getRemotePort() {
      return port;
    }
  }

  class MockConnectionPool implements ConnectionPool {

    Map<String, Map<PartitionId, List<MessageInfo>>> messageInfoList;
    Map<String, Map<PartitionId, List<ByteBuffer>>> byteBufferList;
    int maxEntriesToReturn;

    public MockConnectionPool(Map<String, Map<PartitionId, List<MessageInfo>>> messageInfoList,
        Map<String, Map<PartitionId, List<ByteBuffer>>> byteBufferList, int maxEntriesToReturn) {
      this.messageInfoList = messageInfoList;
      this.byteBufferList = byteBufferList;
      this.maxEntriesToReturn = maxEntriesToReturn;
    }

    @Override
    public void start() {

    }

    @Override
    public void shutdown() {

    }

    @Override
    public ConnectedChannel checkOutConnection(String host, Port port, long timeout)
        throws IOException, InterruptedException, ConnectionPoolTimeoutException {
      return new MockConnection(host, port.getPort(), messageInfoList.get(host + port), byteBufferList.get(host + port),
          maxEntriesToReturn);
    }

    @Override
    public void checkInConnection(ConnectedChannel connectedChannel) {
    }

    @Override
    public void destroyConnection(ConnectedChannel connectedChannel) {
    }
  }

  @Test
  public void replicaThreadTest()
      throws InterruptedException, IOException {
    try {
      Random random = new Random();
      MockClusterMap clusterMap = new MockClusterMap();
      DataNodeId dataNode1 = clusterMap.getDataNodeIds().get(0);
      DataNodeId dataNode2 = clusterMap.getDataNodeIds().get(1);

      List<ReplicaId> replicaIds =
          clusterMap.getReplicaIds(clusterMap.getDataNodeId("localhost", dataNode1.getPort()));

      Map<String, Map<PartitionId, List<MessageInfo>>> replicaStores =
          new HashMap<String, Map<PartitionId, List<MessageInfo>>>();
      Map<String, Map<PartitionId, List<ByteBuffer>>> replicaBuffers =
          new HashMap<String, Map<PartitionId, List<ByteBuffer>>>();

      List<PartitionId> partitionIds = clusterMap.getWritablePartitionIds();
      Map<PartitionId, List<MessageInfo>> messageInfoNode1 = new HashMap<PartitionId, List<MessageInfo>>();
      Map<PartitionId, List<MessageInfo>> messageInfoNode2 = new HashMap<PartitionId, List<MessageInfo>>();
      Map<PartitionId, List<ByteBuffer>> bufferListNode1 = new HashMap<PartitionId, List<ByteBuffer>>();
      Map<PartitionId, List<ByteBuffer>> bufferListNode2 = new HashMap<PartitionId, List<ByteBuffer>>();
      for (int i = 0; i < partitionIds.size(); i++) {
        List<MessageInfo> messageInfoListLocalReplica = new ArrayList<MessageInfo>();
        List<ByteBuffer> messageBufferListLocalReplica = new ArrayList<ByteBuffer>();

        List<MessageInfo> messageInfoListRemoteReplica2 = new ArrayList<MessageInfo>();
        List<ByteBuffer> messageBufferListLocalReplica2 = new ArrayList<ByteBuffer>();

        for (int j = 0; j < 10; j++) {
          BlobId id = new BlobId(partitionIds.get(i));
          ByteBuffer byteBuffer = constructTestBlobInMessageFormat(id, 1000, random);
          long streamSize = byteBuffer.limit();
          messageInfoListLocalReplica.add(new MessageInfo(id, streamSize));
          messageInfoListRemoteReplica2.add(new MessageInfo(id, streamSize));
          messageBufferListLocalReplica.add(byteBuffer);
          messageBufferListLocalReplica2.add(byteBuffer);
        }

        // add additional messages to replica 2
        for (int j = 10; j < 15; j++) {
          BlobId id = new BlobId(partitionIds.get(i));
          ByteBuffer byteBuffer = constructTestBlobInMessageFormat(id, 1000, random);
          long streamSize = byteBuffer.limit();
          messageInfoListRemoteReplica2.add(new MessageInfo(id, streamSize));
          messageBufferListLocalReplica2.add(byteBuffer);
        }

        // add an expired message to replica 2
        BlobId idExpired = new BlobId(partitionIds.get(i));
        ByteBuffer byteBuffer = constructTestBlobInMessageFormat(idExpired, 1000, random);
        long streamSize = byteBuffer.limit();
        messageInfoListRemoteReplica2.add(new MessageInfo(idExpired, streamSize, 1));
        messageBufferListLocalReplica2.add(byteBuffer);
        messageInfoNode1.put(partitionIds.get(i), messageInfoListLocalReplica);
        bufferListNode1.put(partitionIds.get(i), messageBufferListLocalReplica);
        messageInfoNode2.put(partitionIds.get(i), messageInfoListRemoteReplica2);
        bufferListNode2.put(partitionIds.get(i), messageBufferListLocalReplica2);
      }
      replicaStores.put("localhost" + dataNode2.getPort(), messageInfoNode2);
      replicaBuffers.put("localhost" + dataNode2.getPort(), bufferListNode2);

      List<RemoteReplicaInfo> remoteReplicas = new ArrayList<RemoteReplicaInfo>();
      for (ReplicaId replicaId : replicaIds) {
        for (ReplicaId peerReplicaId : replicaId.getPeerReplicaIds()) {
          RemoteReplicaInfo remoteReplicaInfo = new RemoteReplicaInfo(peerReplicaId, replicaId,
              new MockStore(messageInfoNode1.get(replicaId.getPartitionId()),
                  bufferListNode1.get(replicaId.getPartitionId())), new MockFindToken(0, 0), 1000000,
              SystemTime.getInstance(), new Port(peerReplicaId.getDataNodeId().getPort(), PortType.PLAINTEXT));
          remoteReplicas.add(remoteReplicaInfo);
        }
      }

      Map<DataNodeId, List<RemoteReplicaInfo>> replicasToReplicate = new HashMap<DataNodeId, List<RemoteReplicaInfo>>();
      DataNodeId dataNodeId = null;
      for (RemoteReplicaInfo remoteReplicaInfo : remoteReplicas) {
        if (remoteReplicaInfo.getReplicaId().getDataNodeId().getPort() == dataNode2.getPort()) {
          dataNodeId = remoteReplicaInfo.getReplicaId().getDataNodeId();
          List<RemoteReplicaInfo> remoteReplicaInfoList =
              replicasToReplicate.get(remoteReplicaInfo.getReplicaId().getDataNodeId());
          if (remoteReplicaInfoList != null) {
            remoteReplicaInfoList.add(remoteReplicaInfo);
          } else {
            remoteReplicaInfoList = new ArrayList<RemoteReplicaInfo>();
            remoteReplicaInfoList.add(remoteReplicaInfo);
            replicasToReplicate.put(remoteReplicaInfo.getReplicaId().getDataNodeId(), remoteReplicaInfoList);
          }
        }
      }
      ReplicationConfig config = new ReplicationConfig(new VerifiableProperties(new Properties()));

      ReplicationMetrics replicationMetrics =
          new ReplicationMetrics(new MetricRegistry(), new ArrayList<ReplicaThread>(), new ArrayList<ReplicaThread>(),
              replicaIds);
      StoreKeyFactory storeKeyFactory = null;
      try {
        storeKeyFactory = Utils.getObj("com.github.ambry.commons.BlobIdFactory", clusterMap);
      } catch (Exception e) {
        System.out.println("Error creating StoreKeyFactory ");
        throw new IOException("Error creating StoreKeyFactory " + e);
      }

      ReplicaThread replicaThread =
          new ReplicaThread("threadtest", replicasToReplicate, new MockFindTokenFactory(), clusterMap,
<<<<<<< HEAD
              new AtomicInteger(0), clusterMap.getDataNodeId("localhost", dataNode1.getPort()),
=======
              new AtomicInteger(0), clusterMap.getDataNodeId("localhost", 64422),
>>>>>>> 4a4a3e30
              new MockConnectionPool(replicaStores, replicaBuffers, 3), config, replicationMetrics, null,
              storeKeyFactory, true, clusterMap.getMetricRegistry());
      List<ReplicaThread.ExchangeMetadataResponse> response = replicaThread.exchangeMetadata(
          new MockConnection("localhost", dataNode2.getPort(),
              replicaStores.get("localhost" + dataNode2.getPort()),
              replicaBuffers.get("localhost" + dataNode2.getPort()), 5), replicasToReplicate.get(dataNodeId),
          false, false);
      Assert.assertEquals(response.size(), replicasToReplicate.get(dataNodeId).size());
      for (int i = 0; i < response.size(); i++) {
        Assert.assertEquals(response.get(i).missingStoreKeys.size(), 0);
        Assert.assertEquals(((MockFindToken) response.get(i).remoteToken).getIndex(), 4);
        replicasToReplicate.get(dataNodeId).get(i).setToken(response.get(i).remoteToken);
      }

      response = replicaThread.exchangeMetadata(new MockConnection("localhost", dataNode2.getPort(),
          replicaStores.get("localhost" + dataNode2.getPort()),
          replicaBuffers.get("localhost" + dataNode2.getPort()), 5), replicasToReplicate.get(dataNodeId), false,
          false);
      Assert.assertEquals(response.size(), replicasToReplicate.get(dataNodeId).size());
      for (int i = 0; i < response.size(); i++) {
        Assert.assertEquals(response.get(i).missingStoreKeys.size(), 0);
        Assert.assertEquals(((MockFindToken) response.get(i).remoteToken).getIndex(), 8);
        replicasToReplicate.get(dataNodeId).get(i).setToken(response.get(i).remoteToken);
      }

      response = replicaThread.exchangeMetadata(new MockConnection("localhost", dataNode2.getPort(),
          replicaStores.get("localhost" + dataNode2.getPort()),
          replicaBuffers.get("localhost" + dataNode2.getPort()), 4), replicasToReplicate.get(dataNodeId), false,
          false);
      Assert.assertEquals(response.size(), replicasToReplicate.get(dataNodeId).size());
      for (int i = 0; i < response.size(); i++) {
        Assert.assertEquals(response.get(i).missingStoreKeys.size(), 2);
        Assert.assertEquals(((MockFindToken) response.get(i).remoteToken).getIndex(), 11);
      }

      replicaThread.fixMissingStoreKeys(new MockConnection("localhost", dataNode2.getPort(),
          replicaStores.get("localhost" + dataNode2.getPort()),
          replicaBuffers.get("localhost" + dataNode2.getPort()), 4), replicasToReplicate.get(dataNodeId), false,
          response, false);
      for (int i = 0; i < response.size(); i++) {
        replicasToReplicate.get(dataNodeId).get(i).setToken(response.get(i).remoteToken);
      }

      response = replicaThread.exchangeMetadata(new MockConnection("localhost", dataNode2.getPort(),
          replicaStores.get("localhost" + dataNode2.getPort()),
          replicaBuffers.get("localhost" + dataNode2.getPort()), 4), replicasToReplicate.get(dataNodeId), false,
          false);
      Assert.assertEquals(response.size(), replicasToReplicate.get(dataNodeId).size());
      for (int i = 0; i < response.size(); i++) {
        Assert.assertEquals(response.get(i).missingStoreKeys.size(), 3);
        Assert.assertEquals(((MockFindToken) response.get(i).remoteToken).getIndex(), 14);
      }
      replicaThread.fixMissingStoreKeys(new MockConnection("localhost", dataNode2.getPort(),
          replicaStores.get("localhost" + dataNode2.getPort()),
          replicaBuffers.get("localhost" + dataNode2.getPort()), 4), replicasToReplicate.get(dataNodeId), false,
          response, false);
      for (int i = 0; i < response.size(); i++) {
        replicasToReplicate.get(dataNodeId).get(i).setToken(response.get(i).remoteToken);
      }

      response = replicaThread.exchangeMetadata(new MockConnection("localhost", dataNode2.getPort(),
          replicaStores.get("localhost" + dataNode2.getPort()),
          replicaBuffers.get("localhost" + dataNode2.getPort()), 4), replicasToReplicate.get(dataNodeId), false,
          false);
      Assert.assertEquals(response.size(), replicasToReplicate.get(dataNodeId).size());
      for (int i = 0; i < response.size(); i++) {
        Assert.assertEquals(response.get(i).missingStoreKeys.size(), 0);
        Assert.assertEquals(((MockFindToken) response.get(i).remoteToken).getIndex(), 15);
      }

      //check replica1 store is the same as replica 2 store in messageinfo and byte buffers
      for (Map.Entry<PartitionId, List<MessageInfo>> entry : messageInfoNode2.entrySet()) {
        for (MessageInfo messageInfo : entry.getValue()) {
          boolean found = false;
          for (MessageInfo messageInfo1 : messageInfoNode1.get(entry.getKey())) {
            if (messageInfo.getStoreKey().equals(messageInfo1.getStoreKey())) {
              found = true;
              break;
            }
          }
          if (!found) {
            Assert.assertTrue(messageInfo.isExpired());
          }
        }
      }
      for (Map.Entry<PartitionId, List<ByteBuffer>> entry : bufferListNode2.entrySet()) {
        int totalFound = 0;
        for (ByteBuffer buf : entry.getValue()) {
          for (ByteBuffer bufActual : bufferListNode1.get(entry.getKey())) {
            if (Arrays.equals(buf.array(), bufActual.array())) {
              totalFound++;
              break;
            }
          }
        }
        Assert.assertEquals(totalFound, entry.getValue().size() - 1);
      }
    } catch (Exception e) {
      e.printStackTrace();
      Assert.assertTrue(false);
    }
  }

  @Test
  public void replicaThreadTestForExpiredBlobs()
      throws InterruptedException, IOException {
    try {
      Random random = new Random();
      MockClusterMap clusterMap = new MockClusterMap();
      DataNodeId dataNode1 = clusterMap.getDataNodeIds().get(0);
      DataNodeId dataNode2 = clusterMap.getDataNodeIds().get(1);

      List<ReplicaId> replicaIds =
          clusterMap.getReplicaIds(clusterMap.getDataNodeId("localhost", dataNode1.getPort()));

      Map<String, Map<PartitionId, List<MessageInfo>>> replicaStores =
          new HashMap<String, Map<PartitionId, List<MessageInfo>>>();
      Map<String, Map<PartitionId, List<ByteBuffer>>> replicaBuffers =
          new HashMap<String, Map<PartitionId, List<ByteBuffer>>>();

      List<PartitionId> partitionIds = clusterMap.getWritablePartitionIds();
      Map<PartitionId, List<MessageInfo>> messageInfoNode1 = new HashMap<PartitionId, List<MessageInfo>>();
      Map<PartitionId, List<MessageInfo>> messageInfoNode2 = new HashMap<PartitionId, List<MessageInfo>>();
      Map<PartitionId, List<ByteBuffer>> bufferListNode1 = new HashMap<PartitionId, List<ByteBuffer>>();
      Map<PartitionId, List<ByteBuffer>> bufferListNode2 = new HashMap<PartitionId, List<ByteBuffer>>();
      for (int i = 0; i < partitionIds.size(); i++) {
        List<MessageInfo> messageInfoListLocalReplica = new ArrayList<MessageInfo>();
        List<ByteBuffer> messageBufferListLocalReplica = new ArrayList<ByteBuffer>();

        List<MessageInfo> messageInfoListRemoteReplica2 = new ArrayList<MessageInfo>();
        List<ByteBuffer> messageBufferListLocalReplica2 = new ArrayList<ByteBuffer>();

        for (int j = 0; j < 10; j++) {
          BlobId id = new BlobId(partitionIds.get(i));
          ByteBuffer byteBuffer = constructTestBlobInMessageFormat(id, 1000, random);
          long streamSize = byteBuffer.limit();
          messageInfoListLocalReplica.add(new MessageInfo(id, streamSize));
          messageInfoListRemoteReplica2.add(new MessageInfo(id, streamSize));
          messageBufferListLocalReplica.add(byteBuffer);
          messageBufferListLocalReplica2.add(byteBuffer);
        }

        // add an expired message to replica 2
        BlobId idExpired = new BlobId(partitionIds.get(i));
        ByteBuffer byteBuffer = constructTestBlobInMessageFormat(idExpired, 1000, random);
        long streamSize = byteBuffer.limit();
        messageInfoListRemoteReplica2.add(new MessageInfo(idExpired, streamSize, 1));
        messageBufferListLocalReplica2.add(byteBuffer);
        messageInfoNode1.put(partitionIds.get(i), messageInfoListLocalReplica);
        bufferListNode1.put(partitionIds.get(i), messageBufferListLocalReplica);

        // add additional messages to replica 2
        for (int j = 10; j < 15; j++) {
          BlobId id = new BlobId(partitionIds.get(i));
          byteBuffer = constructTestBlobInMessageFormat(id, 1000, random);
          streamSize = byteBuffer.limit();
          messageInfoListRemoteReplica2.add(new MessageInfo(id, streamSize));
          messageBufferListLocalReplica2.add(byteBuffer);
        }

        messageInfoNode2.put(partitionIds.get(i), messageInfoListRemoteReplica2);
        bufferListNode2.put(partitionIds.get(i), messageBufferListLocalReplica2);
      }
      replicaStores.put("localhost" + dataNode2.getPort(), messageInfoNode2);
      replicaBuffers.put("localhost" + dataNode2.getPort(), bufferListNode2);

      List<RemoteReplicaInfo> remoteReplicas = new ArrayList<RemoteReplicaInfo>();
      for (ReplicaId replicaId : replicaIds) {
        for (ReplicaId peerReplicaId : replicaId.getPeerReplicaIds()) {
          RemoteReplicaInfo remoteReplicaInfo = new RemoteReplicaInfo(peerReplicaId, replicaId,
              new MockStore(messageInfoNode1.get(replicaId.getPartitionId()),
                  bufferListNode1.get(replicaId.getPartitionId())), new MockFindToken(0, 0), 1000000,
              SystemTime.getInstance(), new Port(peerReplicaId.getDataNodeId().getPort(), PortType.PLAINTEXT));
          remoteReplicas.add(remoteReplicaInfo);
        }
      }

      Map<DataNodeId, List<RemoteReplicaInfo>> replicasToReplicate = new HashMap<DataNodeId, List<RemoteReplicaInfo>>();
      DataNodeId dataNodeId = null;
      for (RemoteReplicaInfo remoteReplicaInfo : remoteReplicas) {
        if (remoteReplicaInfo.getReplicaId().getDataNodeId().getPort() == dataNode2.getPort()) {
          dataNodeId = remoteReplicaInfo.getReplicaId().getDataNodeId();
          List<RemoteReplicaInfo> remoteReplicaInfoList =
              replicasToReplicate.get(remoteReplicaInfo.getReplicaId().getDataNodeId());
          if (remoteReplicaInfoList != null) {
            remoteReplicaInfoList.add(remoteReplicaInfo);
          } else {
            remoteReplicaInfoList = new ArrayList<RemoteReplicaInfo>();
            remoteReplicaInfoList.add(remoteReplicaInfo);
            replicasToReplicate.put(remoteReplicaInfo.getReplicaId().getDataNodeId(), remoteReplicaInfoList);
          }
        }
      }
      ReplicationConfig config = new ReplicationConfig(new VerifiableProperties(new Properties()));

      ReplicationMetrics replicationMetrics =
          new ReplicationMetrics(new MetricRegistry(), new ArrayList<ReplicaThread>(), new ArrayList<ReplicaThread>(),
              replicaIds);
      StoreKeyFactory storeKeyFactory = null;
      try {
        storeKeyFactory = Utils.getObj("com.github.ambry.commons.BlobIdFactory", clusterMap);
      } catch (Exception e) {
        System.out.println("Error creating StoreKeyFactory ");
        throw new IOException("Error creating StoreKeyFactory " + e);
      }

      ReplicaThread replicaThread =
          new ReplicaThread("threadtest", replicasToReplicate, new MockFindTokenFactory(), clusterMap,
<<<<<<< HEAD
              new AtomicInteger(0), clusterMap.getDataNodeId("localhost", dataNode1.getPort()),
=======
              new AtomicInteger(0), clusterMap.getDataNodeId("localhost", 64422),
>>>>>>> 4a4a3e30
              new MockConnectionPool(replicaStores, replicaBuffers, 3), config, replicationMetrics, null,
              storeKeyFactory, true, clusterMap.getMetricRegistry());
      List<ReplicaThread.ExchangeMetadataResponse> response = replicaThread.exchangeMetadata(
          new MockConnection("localhost", dataNode2.getPort(),
              replicaStores.get("localhost" + dataNode2.getPort()),
              replicaBuffers.get("localhost" + dataNode2.getPort()), 5), replicasToReplicate.get(dataNodeId),
          false, false);
      Assert.assertEquals(response.size(), replicasToReplicate.get(dataNodeId).size());
      for (int i = 0; i < response.size(); i++) {
        Assert.assertEquals(response.get(i).missingStoreKeys.size(), 0);
        Assert.assertEquals(((MockFindToken) response.get(i).remoteToken).getIndex(), 4);
        replicasToReplicate.get(dataNodeId).get(i).setToken(response.get(i).remoteToken);
      }

      response = replicaThread.exchangeMetadata(new MockConnection("localhost", dataNode2.getPort(),
          replicaStores.get("localhost" + dataNode2.getPort()),
          replicaBuffers.get("localhost" + dataNode2.getPort()), 5), replicasToReplicate.get(dataNodeId), false,
          false);
      Assert.assertEquals(response.size(), replicasToReplicate.get(dataNodeId).size());
      for (int i = 0; i < response.size(); i++) {
        Assert.assertEquals(response.get(i).missingStoreKeys.size(), 0);
        Assert.assertEquals(((MockFindToken) response.get(i).remoteToken).getIndex(), 8);
        replicasToReplicate.get(dataNodeId).get(i).setToken(response.get(i).remoteToken);
      }

      response = replicaThread.exchangeMetadata(new MockConnection("localhost", dataNode2.getPort(),
          replicaStores.get("localhost" + dataNode2.getPort()),
          replicaBuffers.get("localhost" + dataNode2.getPort()), 4), replicasToReplicate.get(dataNodeId), false,
          false);
      Assert.assertEquals(response.size(), replicasToReplicate.get(dataNodeId).size());
      for (int i = 0; i < response.size(); i++) {
        Assert.assertEquals(response.get(i).missingStoreKeys.size(), 1);
        Assert.assertEquals(((MockFindToken) response.get(i).remoteToken).getIndex(), 11);
      }

      replicaThread.fixMissingStoreKeys(new MockConnection("localhost", dataNode2.getPort(),
          replicaStores.get("localhost" + dataNode2.getPort()),
          replicaBuffers.get("localhost" + dataNode2.getPort()), 4), replicasToReplicate.get(dataNodeId), false,
          response, false);
      for (int i = 0; i < response.size(); i++) {
        replicasToReplicate.get(dataNodeId).get(i).setToken(response.get(i).remoteToken);
      }

      response = replicaThread.exchangeMetadata(new MockConnection("localhost", dataNode2.getPort(),
          replicaStores.get("localhost" + dataNode2.getPort()),
          replicaBuffers.get("localhost" + dataNode2.getPort()), 4), replicasToReplicate.get(dataNodeId), false,
          false);
      Assert.assertEquals(response.size(), replicasToReplicate.get(dataNodeId).size());
      for (int i = 0; i < response.size(); i++) {
        Assert.assertEquals(response.get(i).missingStoreKeys.size(), 3);
        Assert.assertEquals(((MockFindToken) response.get(i).remoteToken).getIndex(), 14);
      }
      replicaThread.fixMissingStoreKeys(new MockConnection("localhost", dataNode2.getPort(),
          replicaStores.get("localhost" + dataNode2.getPort()),
          replicaBuffers.get("localhost" + dataNode2.getPort()), 4), replicasToReplicate.get(dataNodeId), false,
          response, false);
      for (int i = 0; i < response.size(); i++) {
        replicasToReplicate.get(dataNodeId).get(i).setToken(response.get(i).remoteToken);
      }

      response = replicaThread.exchangeMetadata(new MockConnection("localhost", dataNode2.getPort(),
          replicaStores.get("localhost" + dataNode2.getPort()),
          replicaBuffers.get("localhost" + dataNode2.getPort()), 4), replicasToReplicate.get(dataNodeId), false,
          false);
      Assert.assertEquals(response.size(), replicasToReplicate.get(dataNodeId).size());
      for (int i = 0; i < response.size(); i++) {
        Assert.assertEquals(response.get(i).missingStoreKeys.size(), 1);
        Assert.assertEquals(((MockFindToken) response.get(i).remoteToken).getIndex(), 15);
      }

      replicaThread.fixMissingStoreKeys(new MockConnection("localhost", dataNode2.getPort(),
          replicaStores.get("localhost" + dataNode2.getPort()),
          replicaBuffers.get("localhost" + dataNode2.getPort()), 4), replicasToReplicate.get(dataNodeId), false,
          response, false);
      for (int i = 0; i < response.size(); i++) {
        replicasToReplicate.get(dataNodeId).get(i).setToken(response.get(i).remoteToken);
      }

      response = replicaThread.exchangeMetadata(new MockConnection("localhost", dataNode2.getPort(),
          replicaStores.get("localhost" + dataNode2.getPort()),
          replicaBuffers.get("localhost" + dataNode2.getPort()), 4), replicasToReplicate.get(dataNodeId), false,
          false);
      Assert.assertEquals(response.size(), replicasToReplicate.get(dataNodeId).size());
      for (int i = 0; i < response.size(); i++) {
        Assert.assertEquals(response.get(i).missingStoreKeys.size(), 0);
        Assert.assertEquals(((MockFindToken) response.get(i).remoteToken).getIndex(), 15);
      }

      //check replica1 store is the same as replica 2 store in messageinfo and byte buffers
      for (Map.Entry<PartitionId, List<MessageInfo>> entry : messageInfoNode2.entrySet()) {
        for (MessageInfo messageInfo : entry.getValue()) {
          boolean found = false;
          for (MessageInfo messageInfo1 : messageInfoNode1.get(entry.getKey())) {
            if (messageInfo.getStoreKey().equals(messageInfo1.getStoreKey())) {
              found = true;
              break;
            }
          }
          if (!found) {
            Assert.assertTrue(messageInfo.isExpired());
          }
        }
      }
      for (Map.Entry<PartitionId, List<ByteBuffer>> entry : bufferListNode2.entrySet()) {
        int totalFound = 0;
        for (ByteBuffer buf : entry.getValue()) {
          for (ByteBuffer bufActual : bufferListNode1.get(entry.getKey())) {
            if (Arrays.equals(buf.array(), bufActual.array())) {
              totalFound++;
              break;
            }
          }
        }
        Assert.assertEquals(totalFound, entry.getValue().size() - 1);
      }
    } catch (Exception e) {
      e.printStackTrace();
      Assert.assertTrue(false);
    }
  }

  @Test
  public void replicaThreadTestWithCorruptMessages()
      throws InterruptedException, IOException {
    try {
      Random random = new Random();
      MockClusterMap clusterMap = new MockClusterMap();
      DataNodeId dataNode1 = clusterMap.getDataNodeIds().get(0);
      DataNodeId dataNode2 = clusterMap.getDataNodeIds().get(1);

      List<ReplicaId> replicaIds =
          clusterMap.getReplicaIds(clusterMap.getDataNodeId("localhost", dataNode1.getPort()));

      Map<String, Map<PartitionId, List<MessageInfo>>> replicaStores =
          new HashMap<String, Map<PartitionId, List<MessageInfo>>>();
      Map<String, Map<PartitionId, List<ByteBuffer>>> replicaBuffers =
          new HashMap<String, Map<PartitionId, List<ByteBuffer>>>();

      List<PartitionId> partitionIds = clusterMap.getWritablePartitionIds();
      Map<PartitionId, List<MessageInfo>> messageInfoNode1 = new HashMap<PartitionId, List<MessageInfo>>();
      Map<PartitionId, List<MessageInfo>> messageInfoNode2 = new HashMap<PartitionId, List<MessageInfo>>();
      Map<PartitionId, List<ByteBuffer>> bufferListNode1 = new HashMap<PartitionId, List<ByteBuffer>>();
      Map<PartitionId, List<ByteBuffer>> bufferListNode2 = new HashMap<PartitionId, List<ByteBuffer>>();

      Map<PartitionId, BlobId> partitionIdToCorruptIdMap = new HashMap<PartitionId, BlobId>();

      for (int i = 0; i < partitionIds.size(); i++) {
        List<MessageInfo> messageInfoListLocalReplica = new ArrayList<MessageInfo>();
        List<ByteBuffer> messageBufferListLocalReplica = new ArrayList<ByteBuffer>();

        List<MessageInfo> messageInfoListRemoteReplica2 = new ArrayList<MessageInfo>();
        List<ByteBuffer> messageBufferListRemoteReplica2 = new ArrayList<ByteBuffer>();

        for (int j = 0; j < 10; j++) {
          BlobId id = new BlobId(partitionIds.get(i));
          ByteBuffer byteBuffer = constructTestBlobInMessageFormat(id, 1000, random);
          long streamSize = byteBuffer.limit();
          messageInfoListLocalReplica.add(new MessageInfo(id, streamSize));
          messageInfoListRemoteReplica2.add(new MessageInfo(id, streamSize));
          messageBufferListLocalReplica.add(byteBuffer);
          messageBufferListRemoteReplica2.add(byteBuffer);
        }

        // add a corrupt message to replica 2
        BlobId corruptId = new BlobId(partitionIds.get(i));
        ByteBuffer corruptByteBuffer = constructTestBlobInMessageFormat(corruptId, 1000, random);
        byte[] data = corruptByteBuffer.array();
        new Random().nextBytes(data);
        long corruptStreamSize = corruptByteBuffer.limit();
        messageInfoListRemoteReplica2.add(new MessageInfo(corruptId, corruptStreamSize));
        messageBufferListRemoteReplica2.add(corruptByteBuffer);
        partitionIdToCorruptIdMap.put(partitionIds.get(i), corruptId);

        // add additional messages to replica 2
        for (int j = 10; j < 15; j++) {
          BlobId id = new BlobId(partitionIds.get(i));
          ByteBuffer byteBuffer = constructTestBlobInMessageFormat(id, 1000, random);
          long streamSize = byteBuffer.limit();
          messageInfoListRemoteReplica2.add(new MessageInfo(id, streamSize));
          messageBufferListRemoteReplica2.add(byteBuffer);
        }

        // add an expired message to replica 2
        BlobId idExpired = new BlobId(partitionIds.get(i));
        ByteBuffer byteBuffer = constructTestBlobInMessageFormat(idExpired, 1000, random);
        long streamSize = byteBuffer.limit();
        messageInfoListRemoteReplica2.add(new MessageInfo(idExpired, streamSize, 1));
        messageBufferListRemoteReplica2.add(byteBuffer);

        messageInfoNode1.put(partitionIds.get(i), messageInfoListLocalReplica);
        bufferListNode1.put(partitionIds.get(i), messageBufferListLocalReplica);
        messageInfoNode2.put(partitionIds.get(i), messageInfoListRemoteReplica2);
        bufferListNode2.put(partitionIds.get(i), messageBufferListRemoteReplica2);
      }
      replicaStores.put("localhost" + dataNode2.getPort(), messageInfoNode2);
      replicaBuffers.put("localhost" + dataNode2.getPort(), bufferListNode2);

      List<RemoteReplicaInfo> remoteReplicas = new ArrayList<RemoteReplicaInfo>();
      for (ReplicaId replicaId : replicaIds) {
        for (ReplicaId peerReplicaId : replicaId.getPeerReplicaIds()) {
          RemoteReplicaInfo remoteReplicaInfo = new RemoteReplicaInfo(peerReplicaId, replicaId,
              new MockStore(messageInfoNode1.get(replicaId.getPartitionId()),
                  bufferListNode1.get(replicaId.getPartitionId())), new MockFindToken(0, 0), 1000000,
              SystemTime.getInstance(), new Port(peerReplicaId.getDataNodeId().getPort(), PortType.PLAINTEXT));
          remoteReplicas.add(remoteReplicaInfo);
        }
      }

      Map<DataNodeId, List<RemoteReplicaInfo>> replicasToReplicate = new HashMap<DataNodeId, List<RemoteReplicaInfo>>();
      DataNodeId dataNodeId = null;
      for (RemoteReplicaInfo remoteReplicaInfo : remoteReplicas) {
        if (remoteReplicaInfo.getReplicaId().getDataNodeId().getPort() == dataNode2.getPort()) {
          dataNodeId = remoteReplicaInfo.getReplicaId().getDataNodeId();
          List<RemoteReplicaInfo> remoteReplicaInfoList =
              replicasToReplicate.get(remoteReplicaInfo.getReplicaId().getDataNodeId());
          if (remoteReplicaInfoList != null) {
            remoteReplicaInfoList.add(remoteReplicaInfo);
          } else {
            remoteReplicaInfoList = new ArrayList<RemoteReplicaInfo>();
            remoteReplicaInfoList.add(remoteReplicaInfo);
            replicasToReplicate.put(remoteReplicaInfo.getReplicaId().getDataNodeId(), remoteReplicaInfoList);
          }
        }
      }
      ReplicationConfig config = new ReplicationConfig(new VerifiableProperties(new Properties()));

      ReplicationMetrics replicationMetrics =
          new ReplicationMetrics(new MetricRegistry(), new ArrayList<ReplicaThread>(), new ArrayList<ReplicaThread>(),
              replicaIds);
      StoreKeyFactory storeKeyFactory = null;
      try {
        storeKeyFactory = Utils.getObj("com.github.ambry.commons.BlobIdFactory", clusterMap);
      } catch (Exception e) {
        System.out.println("Error creating StoreKeyFactory ");
        throw new IOException("Error creating StoreKeyFactory " + e);
      }

      ReplicaThread replicaThread =
          new ReplicaThread("threadtest", replicasToReplicate, new MockFindTokenFactory(), clusterMap,
<<<<<<< HEAD
              new AtomicInteger(0), clusterMap.getDataNodeId("localhost", dataNode1.getPort()),
=======
              new AtomicInteger(0), clusterMap.getDataNodeId("localhost", 64422),
>>>>>>> 4a4a3e30
              new MockConnectionPool(replicaStores, replicaBuffers, 3), config, replicationMetrics, null,
              storeKeyFactory, true, clusterMap.getMetricRegistry());
      List<ReplicaThread.ExchangeMetadataResponse> response = replicaThread.exchangeMetadata(
          new MockConnection("localhost", dataNode2.getPort(),
              replicaStores.get("localhost" + dataNode2.getPort()),
              replicaBuffers.get("localhost" + dataNode2.getPort()), 5), replicasToReplicate.get(dataNodeId),
          false, false);
      Assert.assertEquals(response.size(), replicasToReplicate.get(dataNodeId).size());
      for (int i = 0; i < response.size(); i++) {
        Assert.assertEquals(response.get(i).missingStoreKeys.size(), 0);
        Assert.assertEquals(((MockFindToken) response.get(i).remoteToken).getIndex(), 4);
        replicasToReplicate.get(dataNodeId).get(i).setToken(response.get(i).remoteToken);
      }

      response = replicaThread.exchangeMetadata(new MockConnection("localhost", dataNode2.getPort(),
          replicaStores.get("localhost" + dataNode2.getPort()),
          replicaBuffers.get("localhost" + dataNode2.getPort()), 5), replicasToReplicate.get(dataNodeId), false,
          false);
      Assert.assertEquals(response.size(), replicasToReplicate.get(dataNodeId).size());
      for (int i = 0; i < response.size(); i++) {
        Assert.assertEquals(response.get(i).missingStoreKeys.size(), 0);
        Assert.assertEquals(((MockFindToken) response.get(i).remoteToken).getIndex(), 8);
        replicasToReplicate.get(dataNodeId).get(i).setToken(response.get(i).remoteToken);
      }

      response = replicaThread.exchangeMetadata(new MockConnection("localhost", dataNode2.getPort(),
          replicaStores.get("localhost" + dataNode2.getPort()),
          replicaBuffers.get("localhost" + dataNode2.getPort()), 4), replicasToReplicate.get(dataNodeId), false,
          false);
      Assert.assertEquals(response.size(), replicasToReplicate.get(dataNodeId).size());
      for (int i = 0; i < response.size(); i++) {
        // one message is corrupt
        Assert.assertEquals(response.get(i).missingStoreKeys.size(), 2);
        Assert.assertEquals(((MockFindToken) response.get(i).remoteToken).getIndex(), 11);
      }

      replicaThread.fixMissingStoreKeys(new MockConnection("localhost", dataNode2.getPort(),
          replicaStores.get("localhost" + dataNode2.getPort()),
          replicaBuffers.get("localhost" + dataNode2.getPort()), 4), replicasToReplicate.get(dataNodeId), false,
          response, false);
      for (int i = 0; i < response.size(); i++) {
        replicasToReplicate.get(dataNodeId).get(i).setToken(response.get(i).remoteToken);
      }

      response = replicaThread.exchangeMetadata(new MockConnection("localhost", dataNode2.getPort(),
          replicaStores.get("localhost" + dataNode2.getPort()),
          replicaBuffers.get("localhost" + dataNode2.getPort()), 4), replicasToReplicate.get(dataNodeId), false,
          false);
      Assert.assertEquals(response.size(), replicasToReplicate.get(dataNodeId).size());
      for (int i = 0; i < response.size(); i++) {
        Assert.assertEquals(response.get(i).missingStoreKeys.size(), 3);
        Assert.assertEquals(((MockFindToken) response.get(i).remoteToken).getIndex(), 14);
      }
      replicaThread.fixMissingStoreKeys(new MockConnection("localhost", dataNode2.getPort(),
          replicaStores.get("localhost" + dataNode2.getPort()),
          replicaBuffers.get("localhost" + dataNode2.getPort()), 4), replicasToReplicate.get(dataNodeId), false,
          response, false);
      for (int i = 0; i < response.size(); i++) {
        replicasToReplicate.get(dataNodeId).get(i).setToken(response.get(i).remoteToken);
      }

      response = replicaThread.exchangeMetadata(new MockConnection("localhost", dataNode2.getPort(),
          replicaStores.get("localhost" + dataNode2.getPort()),
          replicaBuffers.get("localhost" + dataNode2.getPort()), 4), replicasToReplicate.get(dataNodeId), false,
          false);
      Assert.assertEquals(response.size(), replicasToReplicate.get(dataNodeId).size());
      for (int i = 0; i < response.size(); i++) {
        // one message is corrupt
        Assert.assertTrue(response.get(i).missingStoreKeys.size() == 1);
        Assert.assertEquals(((MockFindToken) response.get(i).remoteToken).getIndex(), 16);
      }

      replicaThread.fixMissingStoreKeys(new MockConnection("localhost", dataNode2.getPort(),
          replicaStores.get("localhost" + dataNode2.getPort()),
          replicaBuffers.get("localhost" + dataNode2.getPort()), 4), replicasToReplicate.get(dataNodeId), false,
          response, false);
      for (int i = 0; i < response.size(); i++) {
        replicasToReplicate.get(dataNodeId).get(i).setToken(response.get(i).remoteToken);
      }

      response = replicaThread.exchangeMetadata(new MockConnection("localhost", dataNode2.getPort(),
          replicaStores.get("localhost" + dataNode2.getPort()),
          replicaBuffers.get("localhost" + dataNode2.getPort()), 4), replicasToReplicate.get(dataNodeId), false,
          false);
      Assert.assertEquals(response.size(), replicasToReplicate.get(dataNodeId).size());
      for (int i = 0; i < response.size(); i++) {
        Assert.assertTrue(response.get(i).missingStoreKeys.size() == 0);
        Assert.assertEquals(((MockFindToken) response.get(i).remoteToken).getIndex(), 16);
      }

      //check replica1 store is the same as replica 2 store in messageinfo and byte buffers
      for (Map.Entry<PartitionId, List<MessageInfo>> entry : messageInfoNode2.entrySet()) {
        PartitionId partitionId = entry.getKey();
        for (MessageInfo messageInfo : entry.getValue()) {
          boolean found = false;
          for (MessageInfo messageInfo1 : messageInfoNode1.get(entry.getKey())) {
            if (messageInfo.getStoreKey().equals(messageInfo1.getStoreKey())) {
              found = true;
              break;
            }
          }
          if (!found) {
            if (!messageInfo.isExpired() && !(messageInfo.getStoreKey()
                .equals(partitionIdToCorruptIdMap.get(partitionId)))) {
              Assert.assertFalse("Message is neither expired nor corrupt " + messageInfo, false);
            }
          }
        }
      }
      for (Map.Entry<PartitionId, List<ByteBuffer>> entry : bufferListNode2.entrySet()) {
        int totalFound = 0;
        for (ByteBuffer buf : entry.getValue()) {
          for (ByteBuffer bufActual : bufferListNode1.get(entry.getKey())) {
            if (Arrays.equals(buf.array(), bufActual.array())) {
              totalFound++;
              break;
            }
          }
        }
        Assert.assertEquals(totalFound, entry.getValue().size() - 2);
      }
    } catch (Exception e) {
      e.printStackTrace();
      Assert.assertTrue(false);
    }
  }

  private ByteBuffer constructTestBlobInMessageFormat(BlobId id, long blobSize, Random random)
      throws MessageFormatException, IOException {
    return constructEntireMessageForTestBlob(id, blobSize, random, "test");
  }

  /**
   * To construct an entire message with header, blob property, usermeta data and blob content
   * @param id Blob id for which the message has to be constructed
   * @param blobSize the size of the blob
   * @param random Random object used to generated usermetadata size
   * @param serviceId SerivceId used in blob properties
   * @return ByteBuffer representing the entire message
   * @throws MessageFormatException
   * @throws IOException
   */

  private ByteBuffer constructEntireMessageForTestBlob(BlobId id, long blobSize, Random random, String serviceId)
      throws MessageFormatException, IOException {

    int userMetadataSize = random.nextInt((int) blobSize / 2);
    byte[] usermetadata = new byte[userMetadataSize];
    byte[] blob = new byte[(int) blobSize];
    new Random().nextBytes(usermetadata);
    new Random().nextBytes(blob);
    BlobProperties blobProperties = new BlobProperties(blobSize, serviceId);

    MessageFormatInputStream inputStream =
        new PutMessageFormatInputStream(id, blobProperties, ByteBuffer.wrap(usermetadata),
            new ByteBufferInputStream(ByteBuffer.wrap(blob)), (int) blobSize);
    int streamSize = (int) inputStream.getSize();
    byte[] entireBlob = new byte[streamSize];
    inputStream.read(entireBlob, 0, streamSize);
    return ByteBuffer.wrap(entireBlob);
  }
}
<|MERGE_RESOLUTION|>--- conflicted
+++ resolved
@@ -311,14 +311,8 @@
 
     public MockStoreManager(StoreConfig config, Scheduler scheduler, MetricRegistry registry, List<ReplicaId> replicas,
         StoreKeyFactory factory, MessageStoreRecovery recovery, MessageStoreHardDelete hardDelete,
-<<<<<<< HEAD
-        Map<PartitionId, MockStore> stores) {
-      super(config, scheduler, registry, replicas, factory, recovery, hardDelete);
-=======
-        Map<PartitionId, MockStore> stores)
-        throws StoreException {
+        Map<PartitionId, MockStore> stores) throws StoreException {
       super(config, scheduler, registry, replicas, factory, recovery, hardDelete, SystemTime.getInstance());
->>>>>>> 4a4a3e30
       this.stores = stores;
     }
 
@@ -613,11 +607,7 @@
 
       ReplicaThread replicaThread =
           new ReplicaThread("threadtest", replicasToReplicate, new MockFindTokenFactory(), clusterMap,
-<<<<<<< HEAD
               new AtomicInteger(0), clusterMap.getDataNodeId("localhost", dataNode1.getPort()),
-=======
-              new AtomicInteger(0), clusterMap.getDataNodeId("localhost", 64422),
->>>>>>> 4a4a3e30
               new MockConnectionPool(replicaStores, replicaBuffers, 3), config, replicationMetrics, null,
               storeKeyFactory, true, clusterMap.getMetricRegistry());
       List<ReplicaThread.ExchangeMetadataResponse> response = replicaThread.exchangeMetadata(
@@ -826,11 +816,7 @@
 
       ReplicaThread replicaThread =
           new ReplicaThread("threadtest", replicasToReplicate, new MockFindTokenFactory(), clusterMap,
-<<<<<<< HEAD
               new AtomicInteger(0), clusterMap.getDataNodeId("localhost", dataNode1.getPort()),
-=======
-              new AtomicInteger(0), clusterMap.getDataNodeId("localhost", 64422),
->>>>>>> 4a4a3e30
               new MockConnectionPool(replicaStores, replicaBuffers, 3), config, replicationMetrics, null,
               storeKeyFactory, true, clusterMap.getMetricRegistry());
       List<ReplicaThread.ExchangeMetadataResponse> response = replicaThread.exchangeMetadata(
@@ -1070,11 +1056,7 @@
 
       ReplicaThread replicaThread =
           new ReplicaThread("threadtest", replicasToReplicate, new MockFindTokenFactory(), clusterMap,
-<<<<<<< HEAD
               new AtomicInteger(0), clusterMap.getDataNodeId("localhost", dataNode1.getPort()),
-=======
-              new AtomicInteger(0), clusterMap.getDataNodeId("localhost", 64422),
->>>>>>> 4a4a3e30
               new MockConnectionPool(replicaStores, replicaBuffers, 3), config, replicationMetrics, null,
               storeKeyFactory, true, clusterMap.getMetricRegistry());
       List<ReplicaThread.ExchangeMetadataResponse> response = replicaThread.exchangeMetadata(
