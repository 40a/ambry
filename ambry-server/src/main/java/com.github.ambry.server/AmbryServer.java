package com.github.ambry.server;

import com.codahale.metrics.JmxReporter;
import com.codahale.metrics.MetricRegistry;
import com.github.ambry.clustermap.ClusterMap;
import com.github.ambry.clustermap.DataNodeId;
import com.github.ambry.config.ConnectionPoolConfig;
import com.github.ambry.config.NetworkConfig;
import com.github.ambry.config.ReplicationConfig;
import com.github.ambry.config.ServerConfig;
import com.github.ambry.config.StoreConfig;
import com.github.ambry.config.VerifiableProperties;
import com.github.ambry.messageformat.BlobStoreRecovery;
import com.github.ambry.network.NetworkServer;
import com.github.ambry.network.SocketServer;
import com.github.ambry.notification.NotificationSystem;
import com.github.ambry.replication.ReplicationManager;
import com.github.ambry.shared.BlockingChannelConnectionPool;
import com.github.ambry.shared.ConnectionPool;
import com.github.ambry.shared.LoggingNotificationSystem;
import com.github.ambry.store.FindTokenFactory;
import com.github.ambry.store.StoreKeyFactory;
import com.github.ambry.store.StoreManager;
import com.github.ambry.utils.Scheduler;
import com.github.ambry.utils.SystemTime;
import com.github.ambry.utils.Utils;
import java.io.IOException;
import java.util.concurrent.CountDownLatch;
import org.slf4j.Logger;
import org.slf4j.LoggerFactory;


/**
 * Ambry server
 */
public class AmbryServer {

  private CountDownLatch shutdownLatch = new CountDownLatch(1);
  private NetworkServer networkServer = null;
  private AmbryRequests requests = null;
  private RequestHandlerPool requestHandlerPool = null;
  private Scheduler scheduler = null;
  private StoreManager storeManager = null;
  private ReplicationManager replicationManager = null;
  private Logger logger = LoggerFactory.getLogger(getClass());
  private final VerifiableProperties properties;
  private final ClusterMap clusterMap;
  private MetricRegistry registry = null;
  private JmxReporter reporter = null;
  private ConnectionPool connectionPool = null;
  private final NotificationSystem notificationSystem;
  private ServerMetrics metrics = null;

  public AmbryServer(VerifiableProperties properties, ClusterMap clusterMap)
      throws IOException {
    this(properties, clusterMap, new LoggingNotificationSystem());
  }

  public AmbryServer(VerifiableProperties properties, ClusterMap clusterMap, NotificationSystem notificationSystem)
      throws IOException {
    this.properties = properties;
    this.clusterMap = clusterMap;
    this.notificationSystem = notificationSystem;
  }

  public void startup()
      throws InstantiationException {
    try {
      logger.info("starting");
      logger.info("Setting up JMX.");
      long startTime = SystemTime.getInstance().milliseconds();
      registry = clusterMap.getMetricRegistry();
      this.metrics = new ServerMetrics(registry);
      reporter = JmxReporter.forRegistry(registry).build();
      reporter.start();

      logger.info("creating configs");
      NetworkConfig networkConfig = new NetworkConfig(properties);
      StoreConfig storeConfig = new StoreConfig(properties);
      ServerConfig serverConfig = new ServerConfig(properties);
      ReplicationConfig replicationConfig = new ReplicationConfig(properties);
      ConnectionPoolConfig connectionPoolConfig = new ConnectionPoolConfig(properties);
      // verify the configs
      properties.verify();

      scheduler = new Scheduler(serverConfig.serverSchedulerNumOfthreads, false);
      scheduler.startup();
      logger.info("check if node exist in clustermap host {} port {}", networkConfig.hostName, networkConfig.port);
      DataNodeId nodeId = clusterMap.getDataNodeId(networkConfig.hostName, networkConfig.port);
      if (nodeId == null) {
        throw new IllegalArgumentException("The node " + networkConfig.hostName + ":" + networkConfig.port +
            "is not present in the clustermap. Failing to start the datanode");
      }

      StoreKeyFactory storeKeyFactory = Utils.getObj(storeConfig.storeKeyFactory, clusterMap);
      FindTokenFactory findTokenFactory = Utils.getObj(replicationConfig.replicationTokenFactory, storeKeyFactory);
      storeManager =
          new StoreManager(storeConfig, scheduler, registry, clusterMap.getReplicaIds(nodeId), storeKeyFactory,
              new BlobStoreRecovery());
      storeManager.start();

      connectionPool = new BlockingChannelConnectionPool(connectionPoolConfig, registry);
      connectionPool.start();

      replicationManager =
          new ReplicationManager(replicationConfig, storeConfig, storeManager, storeKeyFactory, clusterMap, scheduler,
              nodeId, connectionPool, registry, notificationSystem);
      replicationManager.start();

      networkServer = new SocketServer(networkConfig, registry);
      requests =
          new AmbryRequests(storeManager, networkServer.getRequestResponseChannel(), clusterMap, nodeId, registry,
<<<<<<< HEAD
              findTokenFactory, notificationSystem, replicationManager, metrics);
=======
              findTokenFactory, notificationSystem, replicationManager, serverConfig, storeKeyFactory);
>>>>>>> 33706988
      requestHandlerPool = new RequestHandlerPool(serverConfig.serverRequestHandlerNumOfThreads,
          networkServer.getRequestResponseChannel(), requests);
      networkServer.start();

      logger.info("started");
      long processingTime = SystemTime.getInstance().milliseconds() - startTime;
      metrics.serverStartTimeInMs.update(processingTime);
      logger.info("Server startup time in Ms " + processingTime);
    } catch (Exception e) {
      logger.error("Error during startup", e);
      throw new InstantiationException("failure during startup " + e);
    }
  }

  public void shutdown() {

    long startTime = SystemTime.getInstance().milliseconds();
    try {
      logger.info("shutdown started");

      if (scheduler != null) {
        scheduler.shutdown();
      }
      if (networkServer != null) {
        networkServer.shutdown();
      }
      if (requestHandlerPool != null) {
        requestHandlerPool.shutdown();
      }
      if (replicationManager != null) {
        replicationManager.shutdown();
      }
      if (storeManager != null) {
        storeManager.shutdown();
      }
      if (connectionPool != null) {
        connectionPool.shutdown();
      }
      if (reporter != null) {
        reporter.stop();
      }
      if (notificationSystem != null) {
        try {
          notificationSystem.close();
        } catch (IOException e) {
          logger.error("Error while closing notification system.", e);
        }
      }
      logger.info("shutdown completed");
    } catch (Exception e) {
      logger.error("Error while shutting down server", e);
    } finally {
      shutdownLatch.countDown();
      long processingTime = SystemTime.getInstance().milliseconds() - startTime;
      metrics.serverShutdownTimeInMs.update(processingTime);
      logger.info("Server shutdown time in Ms " + processingTime);
    }
  }

  public void awaitShutdown()
      throws InterruptedException {
    shutdownLatch.await();
  }
}<|MERGE_RESOLUTION|>--- conflicted
+++ resolved
@@ -110,11 +110,7 @@
       networkServer = new SocketServer(networkConfig, registry);
       requests =
           new AmbryRequests(storeManager, networkServer.getRequestResponseChannel(), clusterMap, nodeId, registry,
-<<<<<<< HEAD
-              findTokenFactory, notificationSystem, replicationManager, metrics);
-=======
               findTokenFactory, notificationSystem, replicationManager, serverConfig, storeKeyFactory);
->>>>>>> 33706988
       requestHandlerPool = new RequestHandlerPool(serverConfig.serverRequestHandlerNumOfThreads,
           networkServer.getRequestResponseChannel(), requests);
       networkServer.start();
