package com.github.ambry.coordinator;

import com.github.ambry.clustermap.ReplicaId;
import com.github.ambry.messageformat.MessageFormatErrorCodes;
import com.github.ambry.messageformat.MessageFormatException;
import com.github.ambry.shared.BlobId;
import com.github.ambry.shared.ConnectedChannel;
import com.github.ambry.shared.ConnectionPool;
import com.github.ambry.shared.ConnectionPoolTimeoutException;
import com.github.ambry.shared.RequestOrResponse;
import com.github.ambry.shared.Response;
import com.github.ambry.shared.ServerErrorCode;
import com.github.ambry.utils.SystemTime;
import java.io.DataInputStream;
import java.io.IOException;
import java.io.InputStream;
import java.util.HashSet;
import java.util.Set;
import java.util.concurrent.ArrayBlockingQueue;
import java.util.concurrent.BlockingQueue;
import java.util.concurrent.ExecutorService;
import java.util.concurrent.TimeUnit;
import java.util.concurrent.atomic.AtomicBoolean;
import org.slf4j.Logger;
import org.slf4j.LoggerFactory;


/**
 * Performs an operation
 */
public abstract class Operation {
  // Operation context
  protected String datacenterName;
  protected ConnectionPool connectionPool;
  protected ExecutorService requesterPool;
  protected OperationContext context;
  protected BlobId blobId;

  // Operation state
  private OperationPolicy operationPolicy;
  private long operationExpirationMs;
  private final AtomicBoolean operationComplete;

  BlockingQueue<OperationResponse> responseQueue;
  private Set<ReplicaId> requestsInFlight;
  private Logger logger = LoggerFactory.getLogger(getClass());
  protected CoordinatorError currentError;
  protected CoordinatorError resolvedError;

  public Operation(String datacenterName, ConnectionPool connectionPool, ExecutorService requesterPool,
      OperationContext context, BlobId blobId, long operationTimeoutMs, OperationPolicy operationPolicy) {
    this.datacenterName = datacenterName;
    this.connectionPool = connectionPool;
    this.requesterPool = requesterPool;
    this.context = context;
    this.blobId = blobId;

    this.operationPolicy = operationPolicy;
    this.operationExpirationMs = SystemTime.getInstance().milliseconds() + operationTimeoutMs;
    this.operationComplete = new AtomicBoolean(false);

    this.responseQueue = new ArrayBlockingQueue<OperationResponse>(operationPolicy.getReplicaIdCount());
    this.requestsInFlight = new HashSet<ReplicaId>();
  }

  protected abstract OperationRequest makeOperationRequest(ReplicaId replicaId);

  /**
   * Processes error code in response to determine if request was successful or not.
   *
   * @param replicaId replica that sent response
   * @param response the response to process for any error
   * @return The server error code after processing the response
   * @throws CoordinatorException
   */
  protected abstract ServerErrorCode processResponseError(ReplicaId replicaId, Response response)
      throws CoordinatorException;

  private void sendRequests() {
    logger.trace("{} sendRequests determining whether to send more requests", context);
    while (operationPolicy.sendMoreRequests(requestsInFlight)) {
      ReplicaId replicaIdToSendTo = operationPolicy.getNextReplicaIdForSend();
      logger.trace("{} sendRequests sending request to {}", context, replicaIdToSendTo);
      requestsInFlight.add(replicaIdToSendTo);
      requesterPool.submit(makeOperationRequest(replicaIdToSendTo));
    }
  }

  public void execute()
      throws CoordinatorException {
    logger.trace("{} operation beginning execute", context);
    sendRequests();
    while (true) {
      try {
        OperationResponse operationResponse =
            responseQueue.poll(operationExpirationMs - SystemTime.getInstance().milliseconds(), TimeUnit.MILLISECONDS);
<<<<<<< HEAD
        logger.debug("{} operation processing a response", context);
        logger.trace("Requests in flight {} " + requestsInFlight);
=======
        logger.trace("{} operation processing a response", context);
>>>>>>> 47a966c2
        if (operationResponse == null) {
          logger.error("{} Operation timed out", context);
          throw new CoordinatorException("Operation timed out.", CoordinatorError.OperationTimedOut);
        }

        ReplicaId replicaId = operationResponse.getReplicaId();
        logger.trace("Obtained Response from " + replicaId);
        if (!requestsInFlight.remove(replicaId)) {
          CoordinatorException e = new CoordinatorException("Coordinator received unexpected response",
              CoordinatorError.UnexpectedInternalError);
          logger.error("Response received from replica (" + replicaId + ") to which no request is in flight: ", e);
          throw e;
        }

        if (operationResponse.getError() == RequestResponseError.SUCCESS) {
          ServerErrorCode errorCode = processResponseError(replicaId, operationResponse.getResponse());
          logger.trace("Error code " + errorCode);
          if (errorCode == ServerErrorCode.No_Error) {
            operationPolicy.onSuccessfulResponse(replicaId);
            logger.trace("Success response from this replica. Operation Success ");
          } else {
            logger.trace("Failure response from this replica ");
            if (errorCode == ServerErrorCode.Data_Corrupt) {
              operationPolicy.onCorruptResponse(replicaId);
            } else {
              operationPolicy.onFailedResponse(replicaId);
            }
            resolveCoordinatorError(currentError);
            logger.trace("Resolved error " + currentError);
          }
        } else {
          if (operationResponse.getError() == RequestResponseError.MESSAGE_FORMAT_ERROR) {
            operationPolicy.onCorruptResponse(replicaId);
            logger.trace("Corrupt response ");
          } else {
            operationPolicy.onFailedResponse(replicaId);
            logger.trace("Failed response ");
          }
        }

        if (operationPolicy.isComplete()) {
          operationComplete.set(true);
          logger.trace("{} operation successfully completing execute", context);
          return;
        }
        if (!operationPolicy.mayComplete()) {
          if (operationPolicy.isCorrupt()) {
            logger.error("{} operation is corrupt.", context);
            context.getCoordinatorMetrics().corruptionError.inc();
          }
          String message = getErrorMessage();
          logger.trace("{} {}", context, message);
          throw new CoordinatorException(message, getResolvedError());
        }
        sendRequests();
        logger.trace("Requests in flight after processing an operation response " + requestsInFlight);
      } catch (CoordinatorException e) {
        operationComplete.set(true);
        if (logger.isTraceEnabled()) {
          logger.trace(context + " operation threw CoordinatorException during execute.", e);
        } else {
          logger.error(context + " operation threw CoordinatorException during execute: " + e);
        }
        throw e;
      } catch (InterruptedException e) {
        operationComplete.set(true);
        // Slightly abuse the notion of "unexpected" internal error since InterruptedException does not indicate
        // something truly unexpected.
        logger.error(context + " operation interrupted during execute");
        throw new CoordinatorException("Operation interrupted.", e, CoordinatorError.UnexpectedInternalError);
      }
    }
  }

  public void resolveCoordinatorError(CoordinatorError newError) {
    if (this.resolvedError == null) {
      this.resolvedError = newError;
    } else {
      if (getPrecedenceLevel(newError) < getPrecedenceLevel(resolvedError)) {
        this.resolvedError = newError;
      }
    }
  }

  public CoordinatorError getResolvedError() {
    return this.resolvedError;
  }

  abstract Integer getPrecedenceLevel(CoordinatorError coordinatorError);

  public String getErrorMessage() {
    String message = "";
    switch (resolvedError) {
      case AmbryUnavailable:
        message += "Insufficient DataNodes replied to complete operation " + context + ":" + operationPolicy +
            "resulting in AmbryUnavailable";
        break;
      case BlobDoesNotExist:
        message += "BlobDoesNotExist to perform the operation " + context + ":" + operationPolicy;
        break;
      case BlobDeleted:
        message += "Cannot perform the operation " + context + ":" + operationPolicy + " as Blob is deleted ";
        break;
      case BlobExpired:
        message += "Cannot perform the operation " + context + ":" + operationPolicy + " as Blob expired ";
        break;
      default:
        message += "Experienced an unexpected internal " + resolvedError + " error for operation " + context + ":"
            + operationPolicy;
    }
    return message;
  }

  public synchronized void setCurrentError(CoordinatorError currentError) {
    this.currentError = currentError;
  }

  public synchronized CoordinatorError getCurrentError() {
    return this.currentError;
  }
}

/**
 * OperationRequest is a single blocking request issued by an operation. OperationRequest drives the single blocking
 * request until the response is received and deserialized. Or, until request-response fails.
 */
abstract class OperationRequest implements Runnable {
  private final ConnectionPool connectionPool;
  private final BlockingQueue<OperationResponse> responseQueue;
  protected final OperationContext context;
  private final BlobId blobId;
  protected final ReplicaId replicaId;
  private final RequestOrResponse request;

  private Logger logger = LoggerFactory.getLogger(getClass());

  protected OperationRequest(ConnectionPool connectionPool, BlockingQueue<OperationResponse> responseQueue,
      OperationContext context, BlobId blobId, ReplicaId replicaId, RequestOrResponse request) {
    this.connectionPool = connectionPool;
    this.responseQueue = responseQueue;
    this.context = context;
    this.blobId = blobId;
    this.replicaId = replicaId;
    this.request = request;
  }

  protected abstract Response getResponse(DataInputStream dataInputStream)
      throws IOException;

  protected abstract void markRequest()
      throws CoordinatorException;

  protected abstract void updateRequest(long durationInMs)
      throws CoordinatorException;

  void deserializeResponsePayload(Response response)
      throws IOException, MessageFormatException {
    // Only Get responses have a payload to be deserialized.
  }

  @Override
  public void run() {
    ConnectedChannel connectedChannel = null;
    long startTimeInMs = System.currentTimeMillis();

    try {
      logger.trace("{} {} checking out connection", context, replicaId);
      connectedChannel = connectionPool
          .checkOutConnection(replicaId.getDataNodeId().getHostname(), replicaId.getDataNodeId().getPort(),
              context.getConnectionPoolCheckoutTimeout());
      logger.trace("{} {} sending request", context, replicaId);
      connectedChannel.send(request);
      logger.trace("{} {} receiving response", context, replicaId);
      InputStream responseStream = connectedChannel.receive().getInputStream();
      logger.trace("{} {} processing response", context, replicaId);
      Response response = getResponse(new DataInputStream(responseStream));

      if (response == null) {
        logger.error(context + " " + replicaId + " Response to request is null. BlobId " + blobId);
        enqueueOperationResponse(new OperationResponse(replicaId, RequestResponseError.UNEXPECTED_ERROR));
        return;
      }

      logger.trace("{} {} deserializing response payload", context, replicaId);
      deserializeResponsePayload(response);

      logger.trace("{} {} checking in connection", context, replicaId);
      connectionPool.checkInConnection(connectedChannel);
      connectedChannel = null;

      enqueueOperationResponse(new OperationResponse(replicaId, response));
      markRequest();
      updateRequest(System.currentTimeMillis() - startTimeInMs);
    } catch (IOException e) {
      logger.error(context + " " + replicaId + " Error processing request-response for BlobId " + blobId, e);
      enqueueOperationResponse(new OperationResponse(replicaId, RequestResponseError.IO_ERROR));
      countError(RequestResponseError.IO_ERROR);
    } catch (MessageFormatException e) {
      logger.error(context + " " + replicaId + " Error processing request-response for BlobId " + blobId, e);
      enqueueOperationResponse(new OperationResponse(replicaId, RequestResponseError.MESSAGE_FORMAT_ERROR));
      countError(e.getErrorCode());
    } catch (ConnectionPoolTimeoutException e) {
      logger.error(context + " " + replicaId + " Error processing request-response for BlobId " + blobId, e);
      enqueueOperationResponse(new OperationResponse(replicaId, RequestResponseError.TIMEOUT_ERROR));
      countError(RequestResponseError.TIMEOUT_ERROR);
    } catch (Exception e) {
      logger.error(context + " " + replicaId + " Error processing request-response for BlobId " + blobId, e);
      enqueueOperationResponse(new OperationResponse(replicaId, RequestResponseError.UNEXPECTED_ERROR));
      countError(RequestResponseError.UNEXPECTED_ERROR);
    } finally {
      if (connectedChannel != null) {
        logger.trace("{} {} destroying connection", context, replicaId);
        connectionPool.destroyConnection(connectedChannel);
      }
    }
  }

  private void countError(MessageFormatErrorCodes error) {
    try {
      context.getCoordinatorMetrics().getRequestMetrics(replicaId.getDataNodeId()).countError(error);
    } catch (CoordinatorException e) {
      logger.error("Swallowing exception fetching RequestMetrics: ", e);
    }
  }

  private void countError(RequestResponseError error) {
    try {
      context.getCoordinatorMetrics().getRequestMetrics(replicaId.getDataNodeId()).countError(error);
    } catch (CoordinatorException e) {
      logger.error("Swallowing exception fetching RequestMetrics: ", e);
    }
  }

  private void enqueueOperationResponse(OperationResponse operationResponse) {
    if (!responseQueue.offer(operationResponse)) {
      logger.error(context + " " + replicaId +
          " responseQueue incorrectly sized since offer() returned false.  BlobId ", blobId);
    }
  }
}

enum RequestResponseError {
  SUCCESS,
  UNEXPECTED_ERROR,
  IO_ERROR,
  MESSAGE_FORMAT_ERROR,
  TIMEOUT_ERROR
}

/**
 * OperationResponse encapsulates a complete response from a specific replica.
 */
class OperationResponse {
  private final ReplicaId replicaId;
  private final Response response;
  private final RequestResponseError error;

  /**
   * Construct successful response for a request.
   *
   * @param replicaId ReplicaId from which response is returned. Cannot be null.
   * @param response Response from replica. May be null. Null indicates unexpected exceptions sending request or
   * processing response.
   */
  public OperationResponse(ReplicaId replicaId, Response response) {
    this.replicaId = replicaId;
    this.response = response;
    this.error = RequestResponseError.SUCCESS;
  }

  /**
   * Construct failed response for a request.
   *
   * @param replicaId ReplicaId from which response is returned. Cannot be null.
   * @param error experienced during request-response
   */
  public OperationResponse(ReplicaId replicaId, RequestResponseError error) {
    this.replicaId = replicaId;
    this.response = null;
    this.error = error;
  }

  public ReplicaId getReplicaId() {
    return replicaId;
  }

  public Response getResponse() {
    return response;
  }

  public RequestResponseError getError() {
    return error;
  }
}


<|MERGE_RESOLUTION|>--- conflicted
+++ resolved
@@ -94,12 +94,8 @@
       try {
         OperationResponse operationResponse =
             responseQueue.poll(operationExpirationMs - SystemTime.getInstance().milliseconds(), TimeUnit.MILLISECONDS);
-<<<<<<< HEAD
-        logger.debug("{} operation processing a response", context);
+        logger.trace("{} operation processing a response", context);
         logger.trace("Requests in flight {} " + requestsInFlight);
-=======
-        logger.trace("{} operation processing a response", context);
->>>>>>> 47a966c2
         if (operationResponse == null) {
           logger.error("{} Operation timed out", context);
           throw new CoordinatorException("Operation timed out.", CoordinatorError.OperationTimedOut);
